// Copyright 2015 tsuru authors. All rights reserved.
// Use of this source code is governed by a BSD-style
// license that can be found in the LICENSE file.

package api

import (
	"bytes"
	"encoding/json"
	"fmt"
	"mime/multipart"
	"net/http"
	"net/http/httptest"
	"strings"
	"time"

	"github.com/tsuru/config"
	"github.com/tsuru/tsuru/app"
	"github.com/tsuru/tsuru/auth"
	"github.com/tsuru/tsuru/db"
	"github.com/tsuru/tsuru/db/dbtest"
	"github.com/tsuru/tsuru/permission"
	"github.com/tsuru/tsuru/provision"
	"github.com/tsuru/tsuru/provision/provisiontest"
	"github.com/tsuru/tsuru/repository"
	"github.com/tsuru/tsuru/repository/repositorytest"
	"github.com/tsuru/tsuru/router/routertest"
	"gopkg.in/check.v1"
	"gopkg.in/mgo.v2/bson"
)

type DeploySuite struct {
	baseSuite   *S
	conn        *db.Storage
	logConn     *db.LogStorage
	token       auth.Token
	team        *auth.Team
	provisioner *provisiontest.FakeProvisioner
}

var _ = check.Suite(&DeploySuite{})

func (s *DeploySuite) createUserAndTeam(c *check.C) {
	user := &auth.User{Email: "whydidifall@thewho.com", Password: "123456"}
	app.AuthScheme = nativeScheme
	_, err := nativeScheme.Create(user)
	c.Assert(err, check.IsNil)
	s.team = &auth.Team{Name: "tsuruteam", Users: []string{user.Email}}
	err = s.conn.Teams().Insert(s.team)
	c.Assert(err, check.IsNil)
	s.token = s.baseSuite.userWithPermission(c, permission.Permission{
		Scheme:  permission.PermAppReadDeploy,
		Context: permission.Context(permission.CtxTeam, s.team.Name),
	}, permission.Permission{
		Scheme:  permission.PermAppDeploy,
		Context: permission.Context(permission.CtxTeam, s.team.Name),
	})
}

func (s *DeploySuite) customUserWithPermission(c *check.C, baseName string, perm ...permission.Permission) auth.Token {
	return s.baseSuite.customUserWithPermission(c, baseName, perm...)
}

func (s *DeploySuite) SetUpSuite(c *check.C) {
	config.Set("database:url", "127.0.0.1:27017")
	config.Set("database:name", "tsuru_deploy_api_tests")
	config.Set("aut:hash-cost", 4)
	config.Set("admin-team", "tsuruteam")
	config.Set("repo-manager", "fake")
	var err error
	s.conn, err = db.Conn()
	c.Assert(err, check.IsNil)
	s.logConn, err = db.LogConn()
	c.Assert(err, check.IsNil)
}

func (s *DeploySuite) TearDownSuite(c *check.C) {
	provision.RemovePool("pool1")
	s.conn.Apps().Database.DropDatabase()
	s.logConn.Logs("myapp").Database.DropDatabase()
	s.conn.Close()
	s.logConn.Close()
}

func (s *DeploySuite) SetUpTest(c *check.C) {
	s.provisioner = provisiontest.NewFakeProvisioner()
	app.Provisioner = s.provisioner
	routertest.FakeRouter.Reset()
	repositorytest.Reset()
	err := dbtest.ClearAllCollections(s.conn.Apps().Database)
	c.Assert(err, check.IsNil)
	s.createUserAndTeam(c)
	s.conn.Platforms().Insert(app.Platform{Name: "python"})
	opts := provision.AddPoolOptions{Name: "pool1", Default: true}
	err = provision.AddPool(opts)
	c.Assert(err, check.IsNil)
	user, err := s.token.User()
	c.Assert(err, check.IsNil)
	repository.Manager().CreateUser(user.Email)
}

func (s *DeploySuite) TestDeployHandler(c *check.C) {
	a := app.App{Name: "otherapp", Platform: "python", TeamOwner: s.team.Name}
	user, _ := s.token.User()
	err := app.CreateApp(&a, user)
	c.Assert(err, check.IsNil)
	defer app.Delete(&a, nil)
	url := fmt.Sprintf("/apps/%s/repository/clone?:appname=%s", a.Name, a.Name)
	request, err := http.NewRequest("POST", url, strings.NewReader("version=a345f3e&user=fulano"))
	c.Assert(err, check.IsNil)
	request.Header.Set("Content-Type", "application/x-www-form-urlencoded")
	recorder := httptest.NewRecorder()
	request.Header.Set("Authorization", "bearer "+s.token.GetValue())
	server := RunServer(true)
	server.ServeHTTP(recorder, request)
	c.Assert(recorder.Code, check.Equals, http.StatusOK)
	c.Assert(recorder.Header().Get("Content-Type"), check.Equals, "text")
	c.Assert(recorder.Code, check.Equals, http.StatusOK)
	c.Assert(recorder.Body.String(), check.Equals, "Git deploy called\nOK\n")
	c.Assert(s.provisioner.Version(&a), check.Equals, "a345f3e")
}

func (s *DeploySuite) TestDeployArchiveURL(c *check.C) {
	user, _ := s.token.User()
	a := app.App{Name: "otherapp", Platform: "python", TeamOwner: s.team.Name}
	err := app.CreateApp(&a, user)
	c.Assert(err, check.IsNil)
	defer app.Delete(&a, nil)
	url := fmt.Sprintf("/apps/%s/repository/clone?:appname=%s", a.Name, a.Name)
	request, err := http.NewRequest("POST", url, strings.NewReader("archive-url=http://something.tar.gz&user=fulano"))
	c.Assert(err, check.IsNil)
	request.Header.Set("Content-Type", "application/x-www-form-urlencoded")
	recorder := httptest.NewRecorder()
	request.Header.Set("Authorization", "bearer "+s.token.GetValue())
	server := RunServer(true)
	server.ServeHTTP(recorder, request)
	c.Assert(recorder.Code, check.Equals, http.StatusOK)
	c.Assert(recorder.Header().Get("Content-Type"), check.Equals, "text")
	c.Assert(recorder.Body.String(), check.Equals, "Archive deploy called\nOK\n")
}

func (s *DeploySuite) TestDeployUploadFile(c *check.C) {
	user, _ := s.token.User()
	a := app.App{Name: "otherapp", Platform: "python", TeamOwner: s.team.Name}
	err := app.CreateApp(&a, user)
	c.Assert(err, check.IsNil)
	defer app.Delete(&a, nil)
	url := fmt.Sprintf("/apps/%s/repository/clone?:appname=%s", a.Name, a.Name)
	var body bytes.Buffer
	writer := multipart.NewWriter(&body)
	file, err := writer.CreateFormFile("file", "archive.tar.gz")
	c.Assert(err, check.IsNil)
	file.Write([]byte("hello world!"))
	writer.Close()
	request, err := http.NewRequest("POST", url, &body)
	c.Assert(err, check.IsNil)
	request.Header.Set("Content-Type", "multipart/form-data; boundary="+writer.Boundary())
	recorder := httptest.NewRecorder()
	request.Header.Set("Authorization", "bearer "+s.token.GetValue())
	server := RunServer(true)
	server.ServeHTTP(recorder, request)
	c.Assert(recorder.Code, check.Equals, http.StatusOK)
	c.Assert(recorder.Header().Get("Content-Type"), check.Equals, "text")
	c.Assert(recorder.Code, check.Equals, http.StatusOK)
	c.Assert(recorder.Body.String(), check.Equals, "Upload deploy called\nOK\n")
}

func (s *DeploySuite) TestDeployWithCommit(c *check.C) {
	user, _ := s.token.User()
	a := app.App{Name: "otherapp", Platform: "python", TeamOwner: s.team.Name}
	err := app.CreateApp(&a, user)
	c.Assert(err, check.IsNil)
	defer app.Delete(&a, nil)
	url := fmt.Sprintf("/apps/%s/repository/clone?:appname=%s", a.Name, a.Name)
	request, err := http.NewRequest("POST", url, strings.NewReader("version=a345f3e&user=fulano&commit=123"))
	c.Assert(err, check.IsNil)
	request.Header.Set("Content-Type", "application/x-www-form-urlencoded")
	recorder := httptest.NewRecorder()
	request.Header.Set("Authorization", "bearer "+s.token.GetValue())
	server := RunServer(true)
	server.ServeHTTP(recorder, request)
	c.Assert(recorder.Code, check.Equals, http.StatusOK)
	c.Assert(recorder.Header().Get("Content-Type"), check.Equals, "text")
	c.Assert(recorder.Code, check.Equals, http.StatusOK)
	c.Assert(recorder.Body.String(), check.Equals, "Git deploy called\nOK\n")
	deploys, err := s.conn.Deploys().Find(bson.M{"commit": "123"}).Count()
	c.Assert(err, check.IsNil)
	c.Assert(deploys, check.Equals, 1)
	c.Assert(s.provisioner.Version(&a), check.Equals, "a345f3e")
}

func (s *DeploySuite) TestDeployShouldIncrementDeployNumberOnApp(c *check.C) {
	user, _ := s.token.User()
	a := app.App{Name: "otherapp", Platform: "python", TeamOwner: s.team.Name}
	err := app.CreateApp(&a, user)
	c.Assert(err, check.IsNil)
	defer app.Delete(&a, nil)
	url := fmt.Sprintf("/apps/%s/repository/clone?:appname=%s", a.Name, a.Name)
	request, err := http.NewRequest("POST", url, strings.NewReader("version=a345f3e"))
	c.Assert(err, check.IsNil)
	request.Header.Set("Content-Type", "application/x-www-form-urlencoded")
	recorder := httptest.NewRecorder()
	request.Header.Set("Authorization", "bearer "+s.token.GetValue())
	server := RunServer(true)
	server.ServeHTTP(recorder, request)
	c.Assert(recorder.Code, check.Equals, http.StatusOK)
	s.conn.Apps().Find(bson.M{"name": a.Name}).One(&a)
	c.Assert(a.Deploys, check.Equals, uint(1))
	var result map[string]interface{}
	s.conn.Deploys().Find(bson.M{"app": a.Name}).One(&result)
	c.Assert(result["app"], check.Equals, a.Name)
	now := time.Now()
	diff := now.Sub(result["timestamp"].(time.Time))
	c.Assert(diff < 60*time.Second, check.Equals, true)
}

func (s *DeploySuite) TestDeployShouldReturnNotFoundWhenAppDoesNotExist(c *check.C) {
	request, err := http.NewRequest("POST", "/apps/abc/repository/clone", strings.NewReader("version=abcdef"))
	c.Assert(err, check.IsNil)
	request.Header.Set("Content-Type", "application/x-www-form-urlencoded")
	recorder := httptest.NewRecorder()
	request.Header.Set("Authorization", "bearer "+s.token.GetValue())
	server := RunServer(true)
	server.ServeHTTP(recorder, request)
	c.Assert(recorder.Code, check.Equals, http.StatusNotFound)
	message := recorder.Body.String()
	c.Assert(message, check.Equals, "App not found.\n")
}

func (s *DeploySuite) TestDeployShouldReturnForbiddenWhenUserDoesNotHaveAccessToApp(c *check.C) {
	user := &auth.User{Email: "someone@tsuru.io", Password: "123456"}
	_, err := nativeScheme.Create(user)
	c.Assert(err, check.IsNil)
	defer nativeScheme.Remove(user)
	token, err := nativeScheme.Login(map[string]string{"email": user.Email, "password": "123456"})
	c.Assert(err, check.IsNil)
	adminUser, _ := s.token.User()
	a := app.App{Name: "otherapp", Platform: "python", TeamOwner: s.team.Name}
	err = app.CreateApp(&a, adminUser)
	c.Assert(err, check.IsNil)
	defer app.Delete(&a, nil)
	url := fmt.Sprintf("/apps/%s/repository/clone?:appname=%s", a.Name, a.Name)
	request, err := http.NewRequest("POST", url, strings.NewReader("archive-url=http://something.tar.gz&user=fulano"))
	c.Assert(err, check.IsNil)
	request.Header.Set("Content-Type", "application/x-www-form-urlencoded")
	recorder := httptest.NewRecorder()
	request.Header.Set("Authorization", "bearer "+token.GetValue())
	server := RunServer(true)
	server.ServeHTTP(recorder, request)
	c.Assert(recorder.Code, check.Equals, http.StatusForbidden)
	c.Assert(recorder.Body.String(), check.Equals, "User does not have access to this app\n")
}

func (s *DeploySuite) TestDeployShouldReturnForbiddenWhenTokenIsntFromTheApp(c *check.C) {
	user, _ := s.token.User()
	app1 := app.App{Name: "otherapp", Platform: "python", TeamOwner: s.team.Name}
	err := app.CreateApp(&app1, user)
	c.Assert(err, check.IsNil)
	defer app.Delete(&app1, nil)
	app2 := app.App{Name: "superapp", Platform: "python", TeamOwner: s.team.Name}
	err = app.CreateApp(&app2, user)
	c.Assert(err, check.IsNil)
	defer app.Delete(&app2, nil)
	token, err := nativeScheme.AppLogin(app2.Name)
	c.Assert(err, check.IsNil)
	url := fmt.Sprintf("/apps/%s/repository/clone?:appname=%s", app1.Name, app2.Name)
	request, err := http.NewRequest("POST", url, strings.NewReader("archive-url=http://something.tar.gz&user=fulano"))
	c.Assert(err, check.IsNil)
	request.Header.Set("Content-Type", "application/x-www-form-urlencoded")
	recorder := httptest.NewRecorder()
	request.Header.Set("Authorization", "bearer "+token.GetValue())
	server := RunServer(true)
	server.ServeHTTP(recorder, request)
	c.Assert(recorder.Code, check.Equals, http.StatusUnauthorized)
	c.Assert(recorder.Body.String(), check.Equals, "invalid app token\n")
}

func (s *DeploySuite) TestDeployWithTokenForInternalAppName(c *check.C) {
	token, err := nativeScheme.AppLogin(app.InternalAppName)
	c.Assert(err, check.IsNil)
	a := app.App{Name: "otherapp", Platform: "python", TeamOwner: s.team.Name}
	user, _ := s.token.User()
	err = app.CreateApp(&a, user)
	c.Assert(err, check.IsNil)
	defer app.Delete(&a, nil)
	url := fmt.Sprintf("/apps/%s/repository/clone?:appname=%s", a.Name, a.Name)
	request, err := http.NewRequest("POST", url, strings.NewReader("version=a345f3e&user=fulano"))
	c.Assert(err, check.IsNil)
	request.Header.Set("Content-Type", "application/x-www-form-urlencoded")
	recorder := httptest.NewRecorder()
	request.Header.Set("Authorization", "bearer "+token.GetValue())
	server := RunServer(true)
	server.ServeHTTP(recorder, request)
	c.Assert(recorder.Code, check.Equals, http.StatusOK)
	c.Assert(recorder.Header().Get("Content-Type"), check.Equals, "text")
	c.Assert(recorder.Code, check.Equals, http.StatusOK)
	c.Assert(recorder.Body.String(), check.Equals, "Git deploy called\nOK\n")
	c.Assert(s.provisioner.Version(&a), check.Equals, "a345f3e")
}

func (s *DeploySuite) TestDeployWithoutVersionAndArchiveURL(c *check.C) {
	user, _ := s.token.User()
	a := app.App{Name: "abc", Platform: "python", TeamOwner: s.team.Name}
	err := app.CreateApp(&a, user)
	c.Assert(err, check.IsNil)
	defer app.Delete(&a, nil)
	defer s.logConn.Logs(a.Name).DropCollection()
	request, err := http.NewRequest("POST", "/apps/abc/repository/clone", nil)
	c.Assert(err, check.IsNil)
	request.Header.Set("Content-Type", "application/x-www-form-urlencoded")
	recorder := httptest.NewRecorder()
	request.Header.Set("Authorization", "bearer "+s.token.GetValue())
	server := RunServer(true)
	server.ServeHTTP(recorder, request)
	c.Assert(recorder.Code, check.Equals, http.StatusBadRequest)
	message := recorder.Body.String()
	c.Assert(message, check.Equals, "you must specify either the version, the archive-url or upload a file\n")
}

func (s *DeploySuite) TestDeployWithVersionAndArchiveURL(c *check.C) {
	user, _ := s.token.User()
	a := app.App{Name: "abc", Platform: "python", TeamOwner: s.team.Name}
	err := app.CreateApp(&a, user)
	c.Assert(err, check.IsNil)
	defer app.Delete(&a, nil)
	defer s.logConn.Logs(a.Name).DropCollection()
	body := strings.NewReader("version=abcdef&archive-url=http://google.com")
	request, err := http.NewRequest("POST", "/apps/abc/repository/clone", body)
	c.Assert(err, check.IsNil)
	request.Header.Set("Content-Type", "application/x-www-form-urlencoded")
	recorder := httptest.NewRecorder()
	request.Header.Set("Authorization", "bearer "+s.token.GetValue())
	server := RunServer(true)
	server.ServeHTTP(recorder, request)
	c.Assert(recorder.Code, check.Equals, http.StatusBadRequest)
	message := recorder.Body.String()
	c.Assert(message, check.Equals, "you must specify either the version or the archive-url, but not both\n")
}

func (s *DeploySuite) TestDeployListNonAdmin(c *check.C) {
	user := &auth.User{Email: "nonadmin@nonadmin.com", Password: "123456"}
	app.AuthScheme = nativeScheme
	_, err := nativeScheme.Create(user)
	c.Assert(err, check.IsNil)
	team := &auth.Team{Name: "newteam", Users: []string{user.Email}}
	err = s.conn.Teams().Insert(team)
	c.Assert(err, check.IsNil)
	token := s.customUserWithPermission(c, "apponlyg1", permission.Permission{
		Scheme:  permission.PermAppReadDeploy,
		Context: permission.Context(permission.CtxApp, "g1"),
	})
	a := app.App{Name: "g1", Platform: "python", TeamOwner: team.Name}
	err = app.CreateApp(&a, user)
	c.Assert(err, check.IsNil)
	defer app.Delete(&a, nil)
	var result []app.DeployData
	request, err := http.NewRequest("GET", "/deploys", nil)
	c.Assert(err, check.IsNil)
	recorder := httptest.NewRecorder()
	timestamp := time.Date(2013, time.November, 1, 0, 0, 0, 0, time.Local)
	duration := time.Since(timestamp)
	err = s.conn.Deploys().Insert(app.DeployData{App: "g1", Timestamp: timestamp.Add(time.Minute), Duration: duration})
	c.Assert(err, check.IsNil)
	err = s.conn.Deploys().Insert(app.DeployData{App: "ge", Timestamp: timestamp.Add(time.Second), Duration: duration})
	c.Assert(err, check.IsNil)
	defer s.conn.Deploys().RemoveAll(nil)
	request.Header.Set("Authorization", "bearer "+token.GetValue())
	server := RunServer(true)
	server.ServeHTTP(recorder, request)
	c.Assert(recorder.Code, check.Equals, http.StatusOK)
	err = json.Unmarshal(recorder.Body.Bytes(), &result)
	c.Assert(err, check.IsNil)
	c.Assert(result, check.HasLen, 1)
	c.Assert(result[0].ID, check.NotNil)
	c.Assert(result[0].App, check.Equals, "g1")
	c.Assert(result[0].Timestamp.In(time.UTC), check.DeepEquals, timestamp.Add(time.Minute).In(time.UTC))
	c.Assert(result[0].Duration, check.DeepEquals, duration)
}

func (s *DeploySuite) TestDeployList(c *check.C) {
	user, _ := s.token.User()
	app1 := app.App{Name: "g1", Platform: "python", TeamOwner: s.team.Name}
	err := app.CreateApp(&app1, user)
	c.Assert(err, check.IsNil)
	defer app.Delete(&app1, nil)
	app2 := app.App{Name: "ge", Platform: "python", TeamOwner: s.team.Name}
	err = app.CreateApp(&app2, user)
	c.Assert(err, check.IsNil)
	defer app.Delete(&app2, nil)
	var result []app.DeployData
	request, err := http.NewRequest("GET", "/deploys", nil)
	c.Assert(err, check.IsNil)
	recorder := httptest.NewRecorder()
	timestamp := time.Date(2013, time.November, 1, 0, 0, 0, 0, time.Local)
	duration := time.Since(timestamp)
	err = s.conn.Deploys().Insert(app.DeployData{App: "g1", Timestamp: timestamp.Add(time.Minute), Duration: duration})
	c.Assert(err, check.IsNil)
	err = s.conn.Deploys().Insert(app.DeployData{App: "ge", Timestamp: timestamp.Add(time.Second), Duration: duration})
	c.Assert(err, check.IsNil)
	defer s.conn.Deploys().RemoveAll(nil)
	request.Header.Set("Authorization", "bearer "+s.token.GetValue())
	server := RunServer(true)
	server.ServeHTTP(recorder, request)
	c.Assert(recorder.Code, check.Equals, http.StatusOK)
	err = json.Unmarshal(recorder.Body.Bytes(), &result)
	c.Assert(err, check.IsNil)
	c.Assert(result, check.HasLen, 2)
	c.Assert(result[0].ID, check.NotNil)
	c.Assert(result[0].App, check.Equals, "g1")
	c.Assert(result[0].Timestamp.In(time.UTC), check.DeepEquals, timestamp.Add(time.Minute).In(time.UTC))
	c.Assert(result[0].Duration, check.DeepEquals, duration)
	c.Assert(result[1].App, check.Equals, "ge")
	c.Assert(result[1].Timestamp.In(time.UTC), check.DeepEquals, timestamp.Add(time.Second).In(time.UTC))
	c.Assert(result[1].Duration, check.DeepEquals, duration)
}

func (s *DeploySuite) TestDeployListByApp(c *check.C) {
	user, _ := s.token.User()
	a := app.App{Name: "myblog", Platform: "python", TeamOwner: s.team.Name}
	err := app.CreateApp(&a, user)
	c.Assert(err, check.IsNil)
	defer app.Delete(&a, nil)
	defer s.logConn.Logs(a.Name).DropCollection()
	timestamp := time.Date(2013, time.November, 1, 0, 0, 0, 0, time.Local)
	duration := time.Since(timestamp)
	deploys := []app.DeployData{
		{App: "myblog", Timestamp: timestamp, Duration: duration},
		{App: "yourblog", Timestamp: timestamp, Duration: duration},
	}
	for _, deploy := range deploys {
		err = s.conn.Deploys().Insert(deploy)
		c.Assert(err, check.IsNil)
	}
	defer s.conn.Deploys().RemoveAll(nil)
	recorder := httptest.NewRecorder()
	request, err := http.NewRequest("GET", "/deploys?app=myblog", nil)
	request.Header.Set("Authorization", "bearer "+s.token.GetValue())
	server := RunServer(true)
	server.ServeHTTP(recorder, request)
	c.Assert(recorder.Code, check.Equals, http.StatusOK)
	var result []app.DeployData
	err = json.Unmarshal(recorder.Body.Bytes(), &result)
	c.Assert(err, check.IsNil)
	c.Assert(result, check.HasLen, 1)
	c.Assert(result[0].App, check.Equals, "myblog")
	c.Assert(result[0].Timestamp.In(time.UTC), check.DeepEquals, timestamp.In(time.UTC))
	c.Assert(result[0].Duration, check.DeepEquals, duration)
}

func (s *DeploySuite) TestDeployListByAppWithImage(c *check.C) {
	user, _ := s.token.User()
	a := app.App{Name: "myblog", Platform: "python", TeamOwner: s.team.Name}
	err := app.CreateApp(&a, user)
	c.Assert(err, check.IsNil)
	defer app.Delete(&a, nil)
	defer s.logConn.Logs(a.Name).DropCollection()
	timestamp := time.Date(2013, time.November, 1, 0, 0, 0, 0, time.Local)
	duration := time.Since(timestamp)
	deploys := []app.DeployData{
		{App: "myblog", Timestamp: timestamp, Duration: duration, Image: "registry.tsuru.globoi.com/tsuru/app-example:v2", CanRollback: true},
		{App: "yourblog", Timestamp: timestamp, Duration: duration, Image: "127.0.0.1:5000/tsuru/app-tsuru-dashboard:v1", CanRollback: true},
	}
	for _, deploy := range deploys {
		err = s.conn.Deploys().Insert(deploy)
		c.Assert(err, check.IsNil)
	}
	defer s.conn.Deploys().RemoveAll(nil)
	recorder := httptest.NewRecorder()
	request, err := http.NewRequest("GET", "/deploys?app=myblog", nil)
	request.Header.Set("Authorization", "bearer "+s.token.GetValue())
	server := RunServer(true)
	server.ServeHTTP(recorder, request)
	c.Assert(recorder.Code, check.Equals, http.StatusOK)
	var result []app.DeployData
	err = json.Unmarshal(recorder.Body.Bytes(), &result)
	c.Assert(err, check.IsNil)
	c.Assert(result, check.HasLen, 1)
	c.Assert(result[0].Image, check.Equals, "v2")
	c.Assert(result[0].App, check.Equals, "myblog")
	c.Assert(result[0].Timestamp.In(time.UTC), check.DeepEquals, timestamp.In(time.UTC))
	c.Assert(result[0].Duration, check.DeepEquals, duration)
}

func (s *DeploySuite) TestDeployListAppWithNoDeploys(c *check.C) {
	user, _ := s.token.User()
	a := app.App{Name: "myblog", Platform: "python", TeamOwner: s.team.Name}
	err := app.CreateApp(&a, user)
	c.Assert(err, check.IsNil)
	defer app.Delete(&a, nil)
	defer s.logConn.Logs(a.Name).DropCollection()
	recorder := httptest.NewRecorder()
	request, err := http.NewRequest("GET", "/deploys?app=myblog", nil)
	request.Header.Set("Authorization", "bearer "+s.token.GetValue())
	server := RunServer(true)
	server.ServeHTTP(recorder, request)
	c.Assert(recorder.Code, check.Equals, http.StatusNoContent)
}

<<<<<<< HEAD
=======
func (s *DeploySuite) TestDeployListByAppAndService(c *check.C) {
	srv := service.Service{Name: "redis", Teams: []string{s.team.Name}}
	err := srv.Create()
	c.Assert(err, check.IsNil)
	instance := service.ServiceInstance{
		Name:        "redis-myblog",
		ServiceName: "redis",
		Apps:        []string{"yourblog"},
		Teams:       []string{s.team.Name},
	}
	err = instance.Create()
	c.Assert(err, check.IsNil)
	defer func() {
		srv.Delete()
		service.DeleteInstance(&instance)
	}()
	user, _ := s.token.User()
	a := app.App{Name: "myblog", Platform: "python", Teams: []string{s.team.Name}}
	err = app.CreateApp(&a, user)
	c.Assert(err, check.IsNil)
	defer app.Delete(&a, nil)
	defer s.logConn.Logs(a.Name).DropCollection()
	timestamp := time.Date(2013, time.November, 1, 0, 0, 0, 0, time.Local)
	duration := time.Since(timestamp)
	deploys := []app.DeployData{
		{App: "myblog", Timestamp: timestamp, Duration: duration},
		{App: "yourblog", Timestamp: timestamp, Duration: duration},
	}
	for _, deploy := range deploys {
		err = s.conn.Deploys().Insert(deploy)
		c.Assert(err, check.IsNil)
	}
	defer s.conn.Deploys().RemoveAll(nil)
	recorder := httptest.NewRecorder()
	request, err := http.NewRequest("GET", "/deploys?app=myblog&service=redis", nil)
	request.Header.Set("Authorization", "bearer "+s.token.GetValue())
	server := RunServer(true)
	server.ServeHTTP(recorder, request)
	c.Assert(recorder.Code, check.Equals, http.StatusNoContent)
}

>>>>>>> 97b55281
func (s *DeploySuite) TestDeployInfoByAdminUser(c *check.C) {
	a := app.App{Name: "g1", Platform: "python", TeamOwner: s.team.Name}
	user, _ := s.token.User()
	err := app.CreateApp(&a, user)
	c.Assert(err, check.IsNil)
	defer app.Delete(&a, nil)
	recorder := httptest.NewRecorder()
	timestamp := time.Now()
	duration := time.Duration(10e9)
	previousDeploy := app.DeployData{App: "g1", Timestamp: timestamp.Add(-3600 * time.Second), Duration: duration, Commit: "e293e3e3me03ejm3puejmp3ej3iejop32", Error: ""}
	err = s.conn.Deploys().Insert(previousDeploy)
	c.Assert(err, check.IsNil)
	lastDeploy := app.DeployData{App: "g1", Timestamp: timestamp, Duration: duration, Commit: "e82nn93nd93mm12o2ueh83dhbd3iu112", Error: ""}
	err = s.conn.Deploys().Insert(lastDeploy)
	c.Assert(err, check.IsNil)
	defer s.conn.Deploys().RemoveAll(nil)
	var d map[string]interface{}
	err = s.conn.Deploys().Find(bson.M{"commit": lastDeploy.Commit}).One(&d)
	c.Assert(err, check.IsNil)
	lastDeployId := d["_id"].(bson.ObjectId).Hex()
	url := fmt.Sprintf("/deploys/%s", lastDeployId)
	request, err := http.NewRequest("GET", url, nil)
	c.Assert(err, check.IsNil)
	token := s.customUserWithPermission(c, "myadmin", permission.Permission{
		Scheme:  permission.PermAppReadDeploy,
		Context: permission.Context(permission.CtxGlobal, ""),
	})
	request.Header.Set("Authorization", "bearer "+token.GetValue())
	server := RunServer(true)
	server.ServeHTTP(recorder, request)
	c.Assert(recorder.Code, check.Equals, http.StatusOK)
	var result app.DeployData
	err = json.Unmarshal(recorder.Body.Bytes(), &result)
	c.Assert(err, check.IsNil)
	lastDeploy.ID = d["_id"].(bson.ObjectId)
	result.Timestamp = lastDeploy.Timestamp
	result.RemoveDate = lastDeploy.RemoveDate
	c.Assert(result, check.DeepEquals, lastDeploy)
}

func (s *DeploySuite) TestDeployInfoDiff(c *check.C) {
	user, _ := s.token.User()
	a := app.App{Name: "g1", Platform: "python", TeamOwner: s.team.Name}
	err := app.CreateApp(&a, user)
	c.Assert(err, check.IsNil)
	defer app.Delete(&a, nil)
	recorder := httptest.NewRecorder()
	timestamp := time.Now()
	duration := time.Duration(10e9)
	previousDeploy := app.DeployData{App: "g1", Timestamp: timestamp.Add(-3600 * time.Second), Duration: duration, Commit: "e293e3e3me03ejm3puejmp3ej3iejop32", Error: "", Origin: "git"}
	err = s.conn.Deploys().Insert(previousDeploy)
	c.Assert(err, check.IsNil)
	lastDeploy := app.DeployData{App: "g1", Timestamp: timestamp, Duration: duration, Commit: "e82nn93nd93mm12o2ueh83dhbd3iu112", Error: "", Origin: "git"}
	err = s.conn.Deploys().Insert(lastDeploy)
	c.Assert(err, check.IsNil)
	defer s.conn.Deploys().RemoveAll(nil)
	var d map[string]interface{}
	err = s.conn.Deploys().Find(bson.M{"commit": lastDeploy.Commit}).One(&d)
	c.Assert(err, check.IsNil)
	lastDeployId := d["_id"].(bson.ObjectId).Hex()
	url := fmt.Sprintf("/deploys/%s", lastDeployId)
	request, err := http.NewRequest("GET", url, nil)
	c.Assert(err, check.IsNil)
	request.Header.Set("Authorization", "bearer "+s.token.GetValue())
	server := RunServer(true)
	server.ServeHTTP(recorder, request)
	c.Assert(recorder.Code, check.Equals, http.StatusOK)
	lastDeploy.ID = d["_id"].(bson.ObjectId)
	expected := app.DiffDeployData{DeployData: lastDeploy, Diff: repositorytest.Diff}
	var result app.DiffDeployData
	err = json.Unmarshal(recorder.Body.Bytes(), &result)
	c.Assert(err, check.IsNil)
	result.Timestamp = lastDeploy.Timestamp
	result.RemoveDate = lastDeploy.RemoveDate
	c.Assert(result, check.DeepEquals, expected)
}

func (s *DeploySuite) TestDeployInfoByNonAdminUser(c *check.C) {
	user, _ := s.token.User()
	a := app.App{Name: "g1", Platform: "python", TeamOwner: s.team.Name}
	err := app.CreateApp(&a, user)
	c.Assert(err, check.IsNil)
	defer app.Delete(&a, nil)
	user = &auth.User{Email: "user@user.com", Password: "123456"}
	app.AuthScheme = nativeScheme
	_, err = nativeScheme.Create(user)
	c.Assert(err, check.IsNil)
	defer user.Delete()
	team := &auth.Team{Name: "team", Users: []string{user.Email}}
	err = s.conn.Teams().Insert(team)
	c.Assert(err, check.IsNil)
	defer s.conn.Teams().Remove(team)
	token, err := nativeScheme.Login(map[string]string{"email": user.Email, "password": "123456"})
	c.Assert(err, check.IsNil)
	recorder := httptest.NewRecorder()
	timestamp := time.Now()
	duration := time.Duration(10e9)
	previousDeploy := app.DeployData{App: "g1", Timestamp: timestamp.Add(-3600 * time.Second), Duration: duration, Commit: "e293e3e3me03ejm3puejmp3ej3iejop32", Error: ""}
	err = s.conn.Deploys().Insert(previousDeploy)
	c.Assert(err, check.IsNil)
	lastDeploy := app.DeployData{App: "g1", Timestamp: timestamp, Duration: duration, Commit: "e82nn93nd93mm12o2ueh83dhbd3iu112", Error: ""}
	err = s.conn.Deploys().Insert(lastDeploy)
	c.Assert(err, check.IsNil)
	defer s.conn.Deploys().RemoveAll(nil)
	var d map[string]interface{}
	err = s.conn.Deploys().Find(bson.M{"commit": lastDeploy.Commit}).One(&d)
	c.Assert(err, check.IsNil)
	lastDeployId := d["_id"].(bson.ObjectId).Hex()
	url := fmt.Sprintf("/deploys/%s", lastDeployId)
	request, err := http.NewRequest("GET", url, nil)
	c.Assert(err, check.IsNil)
	request.Header.Set("Authorization", "bearer "+token.GetValue())
	server := RunServer(true)
	server.ServeHTTP(recorder, request)
	c.Assert(recorder.Code, check.Equals, http.StatusNotFound)
	body := recorder.Body.String()
	c.Assert(body, check.Equals, "Deploy not found.\n")
}

func (s *DeploySuite) TestDeployInfoByNonAuthenticated(c *check.C) {
	recorder := httptest.NewRecorder()
	url := fmt.Sprintf("/deploys/xpto")
	request, err := http.NewRequest("GET", url, nil)
	c.Assert(err, check.IsNil)
	server := RunServer(true)
	server.ServeHTTP(recorder, request)
	c.Assert(recorder.Code, check.Equals, http.StatusUnauthorized)
}

func (s *DeploySuite) TestDeployInfoByUserWithoutAccess(c *check.C) {
	user := &auth.User{Email: "user@user.com", Password: "123456"}
	app.AuthScheme = nativeScheme
	_, err := nativeScheme.Create(user)
	c.Assert(err, check.IsNil)
	defer user.Delete()
	team := &auth.Team{Name: "team", Users: []string{user.Email}}
	err = s.conn.Teams().Insert(team)
	c.Assert(err, check.IsNil)
	a := app.App{Name: "g1", Platform: "python", TeamOwner: team.Name}
	err = app.CreateApp(&a, user)
	c.Assert(err, check.IsNil)
	defer s.conn.Teams().Remove(team)
	token, err := nativeScheme.Login(map[string]string{"email": user.Email, "password": "123456"})
	c.Assert(err, check.IsNil)
	recorder := httptest.NewRecorder()
	timestamp := time.Now()
	duration := time.Duration(10e9)
	previousDeploy := app.DeployData{App: "g1", Timestamp: timestamp.Add(-3600 * time.Second), Duration: duration, Commit: "e293e3e3me03ejm3puejmp3ej3iejop32", Error: ""}
	err = s.conn.Deploys().Insert(previousDeploy)
	c.Assert(err, check.IsNil)
	lastDeploy := app.DeployData{App: "g1", Timestamp: timestamp, Duration: duration, Commit: "e82nn93nd93mm12o2ueh83dhbd3iu112", Error: ""}
	err = s.conn.Deploys().Insert(lastDeploy)
	c.Assert(err, check.IsNil)
	defer s.conn.Deploys().RemoveAll(nil)
	var d map[string]interface{}
	err = s.conn.Deploys().Find(bson.M{"commit": lastDeploy.Commit}).One(&d)
	c.Assert(err, check.IsNil)
	lastDeployId := d["_id"].(bson.ObjectId).Hex()
	url := fmt.Sprintf("/deploys/%s", lastDeployId)
	request, err := http.NewRequest("GET", url, nil)
	c.Assert(err, check.IsNil)
	request.Header.Set("Authorization", "bearer "+token.GetValue())
	server := RunServer(true)
	server.ServeHTTP(recorder, request)
	c.Assert(recorder.Code, check.Equals, http.StatusNotFound)
	body := recorder.Body.String()
	c.Assert(body, check.Equals, "Deploy not found.\n")
}

func (s *DeploySuite) TestDeployRollbackHandler(c *check.C) {
	user, _ := s.token.User()
	a := app.App{Name: "otherapp", Platform: "python", TeamOwner: s.team.Name}
	err := app.CreateApp(&a, user)
	c.Assert(err, check.IsNil)
	defer app.Delete(&a, nil)
	url := fmt.Sprintf("/apps/%s/deploy/rollback", a.Name)
	request, err := http.NewRequest("POST", url, strings.NewReader("image=my-image-123:v1"))
	c.Assert(err, check.IsNil)
	request.Header.Set("Content-Type", "application/x-www-form-urlencoded")
	recorder := httptest.NewRecorder()
	request.Header.Set("Authorization", "bearer "+s.token.GetValue())
	server := RunServer(true)
	server.ServeHTTP(recorder, request)
	c.Assert(recorder.Code, check.Equals, http.StatusOK)
	c.Assert(recorder.Header().Get("Content-Type"), check.Equals, "application/json")
	c.Assert(recorder.Code, check.Equals, http.StatusOK)
	c.Assert(recorder.Body.String(), check.Equals, "{\"Message\":\"Image deploy called\"}\n")
}

func (s *DeploySuite) TestDeployRollbackHandlerWithCompleteImage(c *check.C) {
	user, _ := s.token.User()
	a := app.App{Name: "otherapp", Platform: "python", TeamOwner: s.team.Name}
	err := app.CreateApp(&a, user)
	c.Assert(err, check.IsNil)
	defer app.Delete(&a, nil)
	defer s.logConn.Logs(a.Name).DropCollection()
	timestamp := time.Date(2013, time.November, 1, 0, 0, 0, 0, time.Local)
	duration := time.Since(timestamp)
	deploys := []app.DeployData{
		{App: "otherapp", Timestamp: timestamp, Duration: duration, Image: "registry.tsuru.globoi.com/tsuru/app-example:v2", CanRollback: true},
		{App: "otherapp", Timestamp: timestamp, Duration: duration, Image: "127.0.0.1:5000/tsuru/app-tsuru-dashboard:v1", CanRollback: true},
	}
	for _, deploy := range deploys {
		err = s.conn.Deploys().Insert(deploy)
		c.Assert(err, check.IsNil)
	}
	defer s.conn.Deploys().RemoveAll(nil)
	url := fmt.Sprintf("/apps/%s/deploy/rollback", a.Name)
	request, err := http.NewRequest("POST", url, strings.NewReader("image=127.0.0.1:5000/tsuru/app-tsuru-dashboard:v1"))
	c.Assert(err, check.IsNil)
	request.Header.Set("Content-Type", "application/x-www-form-urlencoded")
	recorder := httptest.NewRecorder()
	request.Header.Set("Authorization", "bearer "+s.token.GetValue())
	server := RunServer(true)
	server.ServeHTTP(recorder, request)
	c.Assert(recorder.Code, check.Equals, http.StatusOK)
	c.Assert(recorder.Header().Get("Content-Type"), check.Equals, "application/json")
	c.Assert(recorder.Code, check.Equals, http.StatusOK)
	c.Assert(recorder.Body.String(), check.Equals, "{\"Message\":\"Image deploy called\"}\n")
}

func (s *DeploySuite) TestDeployRollbackHandlerWithOnlyVersionImage(c *check.C) {
	user, _ := s.token.User()
	a := app.App{Name: "otherapp", Platform: "python", TeamOwner: s.team.Name}
	err := app.CreateApp(&a, user)
	c.Assert(err, check.IsNil)
	defer app.Delete(&a, nil)
	defer s.logConn.Logs(a.Name).DropCollection()
	timestamp := time.Date(2013, time.November, 1, 0, 0, 0, 0, time.Local)
	duration := time.Since(timestamp)
	deploys := []app.DeployData{
		{App: "otherapp", Timestamp: timestamp, Duration: duration, Image: "registry.tsuru.globoi.com/tsuru/app-example:v2", CanRollback: true},
		{App: "otherapp", Timestamp: timestamp, Duration: duration, Image: "127.0.0.1:5000/tsuru/app-tsuru-dashboard:v1", CanRollback: true},
	}
	for _, deploy := range deploys {
		err = s.conn.Deploys().Insert(deploy)
		c.Assert(err, check.IsNil)
	}
	defer s.conn.Deploys().RemoveAll(nil)
	url := fmt.Sprintf("/apps/%s/deploy/rollback", a.Name)
	request, err := http.NewRequest("POST", url, strings.NewReader("image=v1"))
	c.Assert(err, check.IsNil)
	request.Header.Set("Content-Type", "application/x-www-form-urlencoded")
	recorder := httptest.NewRecorder()
	request.Header.Set("Authorization", "bearer "+s.token.GetValue())
	server := RunServer(true)
	server.ServeHTTP(recorder, request)
	c.Assert(recorder.Code, check.Equals, http.StatusOK)
	c.Assert(recorder.Header().Get("Content-Type"), check.Equals, "application/json")
	c.Assert(recorder.Code, check.Equals, http.StatusOK)
	c.Assert(recorder.Body.String(), check.Equals, "{\"Message\":\"Image deploy called\"}\n")
}

func (s *DeploySuite) TestDeployRollbackHandlerWithInexistVersion(c *check.C) {
	user, _ := s.token.User()
	a := app.App{Name: "otherapp", Platform: "python", TeamOwner: s.team.Name}
	err := app.CreateApp(&a, user)
	c.Assert(err, check.IsNil)
	defer app.Delete(&a, nil)
	defer s.logConn.Logs(a.Name).DropCollection()
	b := app.App{Name: "otherapp2", Platform: "python", TeamOwner: s.team.Name}
	err = app.CreateApp(&b, user)
	c.Assert(err, check.IsNil)
	defer app.Delete(&b, nil)
	defer s.logConn.Logs(b.Name).DropCollection()
	timestamp := time.Date(2013, time.November, 1, 0, 0, 0, 0, time.Local)
	duration := time.Since(timestamp)
	deploys := []app.DeployData{
		{App: "otherapp", Timestamp: timestamp, Duration: duration, Image: "regiv3ry.tsuru.globoi.com/tsuru/app-example:v1", CanRollback: true},
		{App: "otherapp", Timestamp: timestamp, Duration: duration, Image: "127.0.0.1:5000/tsuru/app-tsuru-dashboard:v2", CanRollback: true},
	}
	for _, deploy := range deploys {
		err = s.conn.Deploys().Insert(deploy)
		c.Assert(err, check.IsNil)
	}
	defer s.conn.Deploys().RemoveAll(nil)
	url := fmt.Sprintf("/apps/%s/deploy/rollback", a.Name)
	request, err := http.NewRequest("POST", url, strings.NewReader("image=v3"))
	c.Assert(err, check.IsNil)
	request.Header.Set("Content-Type", "application/x-www-form-urlencoded")
	recorder := httptest.NewRecorder()
	request.Header.Set("Authorization", "bearer "+s.token.GetValue())
	server := RunServer(true)
	server.ServeHTTP(recorder, request)
	c.Assert(recorder.Code, check.Equals, http.StatusOK)
	c.Assert(recorder.Header().Get("Content-Type"), check.Equals, "application/json")
	c.Assert(recorder.Code, check.Equals, http.StatusOK)
	c.Assert(recorder.Body.String(), check.Equals, "{\"Message\":\"Image deploy called\"}\n")
}<|MERGE_RESOLUTION|>--- conflicted
+++ resolved
@@ -496,50 +496,6 @@
 	c.Assert(recorder.Code, check.Equals, http.StatusNoContent)
 }
 
-<<<<<<< HEAD
-=======
-func (s *DeploySuite) TestDeployListByAppAndService(c *check.C) {
-	srv := service.Service{Name: "redis", Teams: []string{s.team.Name}}
-	err := srv.Create()
-	c.Assert(err, check.IsNil)
-	instance := service.ServiceInstance{
-		Name:        "redis-myblog",
-		ServiceName: "redis",
-		Apps:        []string{"yourblog"},
-		Teams:       []string{s.team.Name},
-	}
-	err = instance.Create()
-	c.Assert(err, check.IsNil)
-	defer func() {
-		srv.Delete()
-		service.DeleteInstance(&instance)
-	}()
-	user, _ := s.token.User()
-	a := app.App{Name: "myblog", Platform: "python", Teams: []string{s.team.Name}}
-	err = app.CreateApp(&a, user)
-	c.Assert(err, check.IsNil)
-	defer app.Delete(&a, nil)
-	defer s.logConn.Logs(a.Name).DropCollection()
-	timestamp := time.Date(2013, time.November, 1, 0, 0, 0, 0, time.Local)
-	duration := time.Since(timestamp)
-	deploys := []app.DeployData{
-		{App: "myblog", Timestamp: timestamp, Duration: duration},
-		{App: "yourblog", Timestamp: timestamp, Duration: duration},
-	}
-	for _, deploy := range deploys {
-		err = s.conn.Deploys().Insert(deploy)
-		c.Assert(err, check.IsNil)
-	}
-	defer s.conn.Deploys().RemoveAll(nil)
-	recorder := httptest.NewRecorder()
-	request, err := http.NewRequest("GET", "/deploys?app=myblog&service=redis", nil)
-	request.Header.Set("Authorization", "bearer "+s.token.GetValue())
-	server := RunServer(true)
-	server.ServeHTTP(recorder, request)
-	c.Assert(recorder.Code, check.Equals, http.StatusNoContent)
-}
-
->>>>>>> 97b55281
 func (s *DeploySuite) TestDeployInfoByAdminUser(c *check.C) {
 	a := app.App{Name: "g1", Platform: "python", TeamOwner: s.team.Name}
 	user, _ := s.token.User()
