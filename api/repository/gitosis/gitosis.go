--- conflicted
+++ resolved
@@ -11,7 +11,6 @@
 )
 
 // Add a new project to gitosis.conf.
-<<<<<<< HEAD
 func addProject(group, project string) error {
 	confPath, err := ConfPath()
 	if err != nil {
@@ -19,10 +18,6 @@
 		return err
 	}
 	c, err := ini.Read(confPath, ini.DEFAULT_COMMENT, ini.ALTERNATIVE_SEPARATOR, true, true)
-=======
-func AddProject(group, project string) error {
-	c, err := getConfig()
->>>>>>> aa22c8d9
 	if err != nil {
 		log.Print(err)
 		return err
