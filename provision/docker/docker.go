// Copyright 2014 tsuru authors. All rights reserved.
// Use of this source code is governed by a BSD-style
// license that can be found in the LICENSE file.

package docker

import (
	"bytes"
	"crypto"
	"encoding/json"
	"fmt"
	"github.com/fsouza/go-dockerclient"
	"github.com/tsuru/config"
	"github.com/tsuru/docker-cluster/cluster"
	"github.com/tsuru/docker-cluster/storage"
	"github.com/tsuru/tsuru/action"
	"github.com/tsuru/tsuru/fs"
	"github.com/tsuru/tsuru/log"
	"github.com/tsuru/tsuru/provision"
	"github.com/tsuru/tsuru/safe"
	"io"
	"labix.org/v2/mgo/bson"
	"net"
	"net/http"
	"net/url"
	"strings"
	"sync"
	"time"
)

var (
	dCluster *cluster.Cluster
	cmutex   sync.Mutex
	fsystem  fs.Fs
)

var (
	clusterNodes map[string]string
	segScheduler segregatedScheduler
)

func getDockerServers() []cluster.Node {
	servers, _ := config.GetList("docker:servers")
	nodes := []cluster.Node{}
	clusterNodes = make(map[string]string)
	for index, server := range servers {
		id := fmt.Sprintf("server%d", index)
		node := cluster.Node{
			ID:      id,
			Address: server,
		}
		nodes = append(nodes, node)
		clusterNodes[id] = server
	}
	return nodes
}

func dockerCluster() *cluster.Cluster {
	cmutex.Lock()
	defer cmutex.Unlock()
	var clusterStorage cluster.Storage
	if dCluster == nil {
		if redisServer, err := config.GetString("docker:scheduler:redis-server"); err == nil {
			prefix, _ := config.GetString("docker:scheduler:redis-prefix")
			if password, err := config.GetString("docker:scheduler:redis-password"); err == nil {
				clusterStorage = storage.AuthenticatedRedis(redisServer, password, prefix)
			} else {
				clusterStorage = storage.Redis(redisServer, prefix)
			}
		}
		var nodes []cluster.Node
		if segregate, _ := config.GetBool("docker:segregate"); segregate {
			dCluster, _ = cluster.New(segScheduler, clusterStorage)
		} else {
			nodes = getDockerServers()
			dCluster, _ = cluster.New(nil, clusterStorage, nodes...)
		}
	}
	return dCluster
}

func filesystem() fs.Fs {
	if fsystem == nil {
		fsystem = fs.OsFs{}
	}
	return fsystem
}

// runCmd executes commands and log the given stdout and stderror.
func runCmd(cmd string, args ...string) (string, error) {
	out := bytes.Buffer{}
	err := executor().Execute(cmd, args, nil, &out, &out)
	log.Debugf("running the cmd: %s with the args: %s", cmd, args)
	if err != nil {
		return "", &cmdError{cmd: cmd, args: args, err: err, out: out.String()}
	}
	return out.String(), nil
}

func getPort() (string, error) {
	port, err := config.Get("docker:run-cmd:port")
	if err != nil {
		return "", err
	}
	return fmt.Sprint(port), nil
}

func urlToHost(urlStr string) string {
	url, _ := url.Parse(urlStr)
	host, _, _ := net.SplitHostPort(url.Host)
	return host
}

func getHostAddr(hostID string) string {
	nodes, err := dockerCluster().Nodes()
	if err != nil {
		log.Errorf("Error trying to list cluster nodes: %s", err.Error())
		return ""
	}
	for _, node := range nodes {
		if node.ID == hostID {
			return urlToHost(node.Address)
		}
	}
	return ""
}

func hostToNodeName(host string) (string, error) {
	nodes, err := dockerCluster().Nodes()
	if err != nil {
		return "", err
	}
	for _, node := range nodes {
		if urlToHost(node.Address) == host {
			return node.ID, nil
		}
	}
	return "", fmt.Errorf("Host `%s` not found", host)
}

type container struct {
	ID       string
	AppName  string
	Type     string
	IP       string
	HostAddr string
	HostPort string
	Status   string
	Version  string
	Image    string
	Name     string
}

func (c *container) getAddress() string {
	return fmt.Sprintf("http://%s:%s", c.HostAddr, c.HostPort)
}

func containerName() string {
	h := crypto.MD5.New()
	h.Write([]byte(time.Now().Format(time.RFC3339Nano)))
	return fmt.Sprintf("%x", h.Sum(nil))[:20]
}

// creates a new container in Docker.
func (c *container) create(app provision.App, imageId string, cmds []string, destinationHosts ...string) error {
	port, err := getPort()
	if err != nil {
		log.Errorf("error on getting port for container %s - %s", c.AppName, port)
		return err
	}
	user, _ := config.GetString("docker:ssh:user")
	exposedPorts := make(map[docker.Port]struct{}, 1)
	p := docker.Port(fmt.Sprintf("%s/tcp", port))
	exposedPorts[p] = struct{}{}
	gitUnitRepo, _ := config.GetString("git:unit-repo")
	sharedMount, _ := config.GetString("docker:sharedfs:mountpoint")
	sharedBasedir, _ := config.GetString("docker:sharedfs:hostdir")
	config := docker.Config{
		Image:        imageId,
		Cmd:          cmds,
		User:         user,
		ExposedPorts: exposedPorts,
		AttachStdin:  false,
		AttachStdout: false,
		AttachStderr: false,
		Memory:       int64(app.GetMemory() * 1024 * 1024),
		MemorySwap:   int64(app.GetSwap() * 1024 * 1024),
	}
<<<<<<< HEAD
	opts := docker.CreateContainerOptions{Name: c.Name, Config: &config}
	var nodeList []string
	if len(destinationHosts) > 0 {
		nodeName, err := hostToNodeName(destinationHosts[0])
		if err != nil {
			return err
		}
		nodeList = []string{nodeName}
=======
	config.Env = append(config.Env, fmt.Sprintf("TSURU_APP_DIR=%s", gitUnitRepo))
	if sharedMount != "" && sharedBasedir != "" {
		config.Volumes = map[string]struct{}{
			sharedMount: {},
		}

		config.Env = append(config.Env, fmt.Sprintf("TSURU_SHAREDFS_MOUNTPOINT=%s", sharedMount))
	}
	opts := docker.CreateContainerOptions{Name: contName, Config: &config}
	hostID, c, err := dockerCluster().CreateContainer(opts)
	if err != nil {
		log.Errorf("error on creating container in docker %s - %s", cont.AppName, err)
		return container{}, err
>>>>>>> 7866c08d
	}
	hostID, cont, err := dockerCluster().CreateContainerSchedulerOpts(opts, app.GetName(), nodeList...)
	if err != nil {
		log.Errorf("error on creating container in docker %s - %s", c.AppName, err)
		return err
	}
	c.ID = cont.ID
	c.HostAddr = getHostAddr(hostID)
	return nil
}

// networkInfo returns the IP and the host port for the container.
func (c *container) networkInfo() (string, string, error) {
	port, err := getPort()
	if err != nil {
		return "", "", err
	}
	dockerContainer, err := dockerCluster().InspectContainer(c.ID)
	if err != nil {
		return "", "", err
	}
	if dockerContainer.NetworkSettings != nil {
		ip := dockerContainer.NetworkSettings.IPAddress
		p := docker.Port(fmt.Sprintf("%s/tcp", port))
		for _, port := range dockerContainer.NetworkSettings.Ports[p] {
			if port.HostPort != "" && port.HostIp != "" {
				return ip, port.HostPort, nil
			}
		}
	}
	return "", "", fmt.Errorf("Container port %s is not mapped to any host port", port)
}

func (c *container) setStatus(status string) error {
	c.Status = status
	coll := collection()
	defer coll.Close()
	return coll.Update(bson.M{"id": c.ID}, c)
}

func (c *container) setImage(imageId string) error {
	c.Image = imageId
	coll := collection()
	defer coll.Close()
	return coll.Update(bson.M{"id": c.ID}, c)
}

func deploy(app provision.App, version string, w io.Writer) (string, error) {
	commands, err := deployCmds(app, version)
	if err != nil {
		return "", err
	}
	imageId := getImage(app)
	actions := []*action.Action{&insertEmptyContainerInDB, &createContainer, &startContainer, &updateContainerInDB}
	pipeline := action.NewPipeline(actions...)
	err = pipeline.Execute(app, imageId, commands)
	if err != nil {
		log.Errorf("error on execute deploy pipeline for app %s - %s", app.GetName(), err)
		return "", err
	}
	c := pipeline.Result().(container)
	err = c.logs(w)
	if err != nil {
		log.Errorf("error on get logs for container %s - %s", c.ID, err)
		return "", err
	}
	_, err = dockerCluster().WaitContainer(c.ID)
	if err != nil {
		log.Errorf("Process failed for container %q: %s", c.ID, err)
		return "", err
	}
	imageId, err = c.commit()
	if err != nil {
		log.Errorf("error on commit container %s - %s", c.ID, err)
		return "", err
	}
	c.remove()
	return imageId, nil
}

func start(app provision.App, imageId string, w io.Writer, destinationHosts ...string) (*container, error) {
	run_with_agent_commands, err := runWithAgentCmds(app)
	if err != nil {
		return nil, err
	}
	actions := []*action.Action{&insertEmptyContainerInDB, &createContainer, &startContainer, &updateContainerInDB, &setNetworkInfo, &addRoute}
	pipeline := action.NewPipeline(actions...)
	err = pipeline.Execute(app, imageId, run_with_agent_commands, destinationHosts)
	if err != nil {
		return nil, err
	}
	c := pipeline.Result().(container)
	err = c.setImage(imageId)
	if err != nil {
		return nil, err
	}
	err = c.setStatus("running")
	if err != nil {
		return nil, err
	}
	return &c, nil
}

// remove removes a docker container.
func (c *container) remove() error {
	address := c.getAddress()
	log.Debugf("Removing container %s from docker", c.ID)
	err := dockerCluster().RemoveContainer(docker.RemoveContainerOptions{ID: c.ID})
	if err != nil {
		log.Errorf("Failed to remove container from docker: %s", err)
	}
	c.removeHost()
	log.Debugf("Removing container %s from database", c.ID)
	coll := collection()
	defer coll.Close()
	if err := coll.Remove(bson.M{"id": c.ID}); err != nil {
		log.Errorf("Failed to remove container from database: %s", err)
	}
	r, err := getRouter()
	if err != nil {
		log.Errorf("Failed to obtain router: %s", err)
	}
	if err := r.RemoveRoute(c.AppName, address); err != nil {
		log.Errorf("Failed to remove route: %s", err)
	}
	return nil
}

func (c *container) removeHost() error {
	url := fmt.Sprintf("http://%s:%d/container/%s", c.HostAddr, sshAgentPort(), c.IP)
	request, _ := http.NewRequest("DELETE", url, nil)
	resp, err := http.DefaultClient.Do(request)
	if err != nil {
		return err
	}
	resp.Body.Close()
	return nil
}

func (c *container) ssh(stdout, stderr io.Writer, cmd string, args ...string) error {
	ip, _, err := c.networkInfo()
	if err != nil {
		return err
	}
	stdout = &filter{w: stdout, content: []byte("unable to resolve host")}
	url := fmt.Sprintf("http://%s:%d/container/%s/cmd", c.HostAddr, sshAgentPort(), ip)
	input := cmdInput{Cmd: cmd, Args: args}
	var buf bytes.Buffer
	err = json.NewEncoder(&buf).Encode(input)
	if err != nil {
		return err
	}
	log.Debugf("Running SSH on %s:%d: %s %s", c.HostAddr, sshAgentPort(), cmd, args)
	resp, err := http.Post(url, "application/json", &buf)
	if err != nil {
		return err
	}
	defer resp.Body.Close()
	_, err = io.Copy(stdout, resp.Body)
	return err
}

// commit commits an image in docker based in the container
// and returns the image repository.
func (c *container) commit() (string, error) {
	log.Debugf("commiting container %s", c.ID)
	repository := assembleImageName(c.AppName)
	opts := docker.CommitContainerOptions{Container: c.ID, Repository: repository}
	image, err := dockerCluster().CommitContainer(opts)
	if err != nil {
		log.Errorf("Could not commit docker image: %s", err)
		return "", err
	}
	log.Debugf("image %s generated from container %s", image.ID, c.ID)
	pushImage(repository)
	return repository, nil
}

// stop stops the container.
func (c *container) stop() error {
	if c.Status == provision.StatusStopped.String() {
		return nil
	}
	err := dockerCluster().StopContainer(c.ID, 10)
	if err != nil {
		log.Errorf("error on stop container %s: %s", c.ID, err)
	}
	c.setStatus(provision.StatusStopped.String())
	return err
}

func (c *container) start() error {
	port, err := getPort()
	if err != nil {
		return err
	}
	sharedBasedir, _ := config.GetString("docker:sharedfs:hostdir")
	sharedMount, _ := config.GetString("docker:sharedfs:mountpoint")
	sharedIsolation, _ := config.GetBool("docker:sharedfs:app-isolation")
	sharedSalt, _ := config.GetString("docker:sharedfs:salt")
	config := docker.HostConfig{}
	bindings := make(map[docker.Port][]docker.PortBinding)
	bindings[docker.Port(fmt.Sprintf("%s/tcp", port))] = []docker.PortBinding{
		{
			HostIp:   "",
			HostPort: "",
		},
	}
	config.PortBindings = bindings
	if sharedBasedir != "" && sharedMount != "" {
		if sharedIsolation {
			var appHostDir string
			if sharedSalt != "" {
				h := crypto.SHA1.New()
				io.WriteString(h, sharedSalt+c.AppName)
				appHostDir = fmt.Sprintf("%x", h.Sum(nil))
			} else {
				appHostDir = c.AppName
			}
			config.Binds = append(config.Binds, fmt.Sprintf("%s/%s:%s:rw", sharedBasedir, appHostDir, sharedMount))
		} else {
			config.Binds = append(config.Binds, fmt.Sprintf("%s:%s:rw", sharedBasedir, sharedMount))
		}
	}
	return dockerCluster().StartContainer(c.ID, &config)
}

// logs returns logs for the container.
func (c *container) logs(w io.Writer) error {
	opts := docker.AttachToContainerOptions{
		Container:    c.ID,
		Logs:         true,
		Stdout:       true,
		OutputStream: w,
		ErrorStream:  w,
		Stream:       true,
	}
	err := dockerCluster().AttachToContainer(opts)
	if err != nil {
		return err
	}
	opts = docker.AttachToContainerOptions{
		Container:    c.ID,
		Logs:         true,
		Stderr:       true,
		OutputStream: w,
		ErrorStream:  w,
	}
	return dockerCluster().AttachToContainer(opts)
}

// getImage returns the image name or id from an app.
// when the container image is empty is returned the platform image.
// when a deploy is multiple of 10 is returned the platform image.
func getImage(app provision.App) string {
	c, err := getOneContainerByAppName(app.GetName())
	if err != nil || c.Image == "" {
		return assembleImageName(app.GetPlatform())
	}
	if usePlatformImage(app) {
		err := removeImage(c.Image)
		if err != nil {
			log.Error(err.Error())
		}
		return assembleImageName(app.GetPlatform())
	}
	return c.Image
}

// removeImage removes an image from docker registry
func removeImage(imageId string) error {
	removeFromRegistry(imageId)
	return dockerCluster().RemoveImage(imageId)
}

func removeFromRegistry(imageId string) {
	parts := strings.SplitN(imageId, "/", 3)
	if len(parts) > 2 {
		registryServer := parts[0]
		url := fmt.Sprintf("http://%s/v1/repositories/%s/tags", registryServer,
			strings.Join(parts[1:], "/"))
		request, err := http.NewRequest("DELETE", url, nil)
		if err == nil {
			http.DefaultClient.Do(request)
		}
	}
}

type cmdError struct {
	cmd  string
	args []string
	err  error
	out  string
}

func (e *cmdError) Error() string {
	command := e.cmd + " " + strings.Join(e.args, " ")
	return fmt.Sprintf("Failed to run command %q (%s): %s.", command, e.err, e.out)
}

// pushImage sends the given image to the registry server defined in the
// configuration file.
func pushImage(name string) error {
	if _, err := config.GetString("docker:registry"); err == nil {
		var buf safe.Buffer
		pushOpts := docker.PushImageOptions{Name: name, OutputStream: &buf}
		err = dockerCluster().PushImage(pushOpts, docker.AuthConfiguration{})
		if err != nil {
			log.Errorf("[docker] Failed to push image %q (%s): %s", name, err, buf.String())
			return err
		}
	}
	return nil
}

func assembleImageName(appName string) string {
	parts := make([]string, 0, 3)
	registry, _ := config.GetString("docker:registry")
	if registry != "" {
		parts = append(parts, registry)
	}
	repoNamespace, _ := config.GetString("docker:repository-namespace")
	parts = append(parts, repoNamespace, appName)
	return strings.Join(parts, "/")
}

func usePlatformImage(app provision.App) bool {
	deploys := app.GetDeploys()
	if deploys != 0 && deploys%10 == 0 {
		return true
	}
	return false
}<|MERGE_RESOLUTION|>--- conflicted
+++ resolved
@@ -186,7 +186,14 @@
 		Memory:       int64(app.GetMemory() * 1024 * 1024),
 		MemorySwap:   int64(app.GetSwap() * 1024 * 1024),
 	}
-<<<<<<< HEAD
+	config.Env = append(config.Env, fmt.Sprintf("TSURU_APP_DIR=%s", gitUnitRepo))
+	if sharedMount != "" && sharedBasedir != "" {
+		config.Volumes = map[string]struct{}{
+			sharedMount: {},
+		}
+
+		config.Env = append(config.Env, fmt.Sprintf("TSURU_SHAREDFS_MOUNTPOINT=%s", sharedMount))
+	}
 	opts := docker.CreateContainerOptions{Name: c.Name, Config: &config}
 	var nodeList []string
 	if len(destinationHosts) > 0 {
@@ -195,21 +202,6 @@
 			return err
 		}
 		nodeList = []string{nodeName}
-=======
-	config.Env = append(config.Env, fmt.Sprintf("TSURU_APP_DIR=%s", gitUnitRepo))
-	if sharedMount != "" && sharedBasedir != "" {
-		config.Volumes = map[string]struct{}{
-			sharedMount: {},
-		}
-
-		config.Env = append(config.Env, fmt.Sprintf("TSURU_SHAREDFS_MOUNTPOINT=%s", sharedMount))
-	}
-	opts := docker.CreateContainerOptions{Name: contName, Config: &config}
-	hostID, c, err := dockerCluster().CreateContainer(opts)
-	if err != nil {
-		log.Errorf("error on creating container in docker %s - %s", cont.AppName, err)
-		return container{}, err
->>>>>>> 7866c08d
 	}
 	hostID, cont, err := dockerCluster().CreateContainerSchedulerOpts(opts, app.GetName(), nodeList...)
 	if err != nil {
