--- conflicted
+++ resolved
@@ -360,19 +360,11 @@
 		{
 			"ImportPath": "gopkg.in/yaml.v1",
 			"Rev": "4914593b9558e85597f08346c798aea8f6fb899f"
-<<<<<<< HEAD
-=======
-		},
-		{
-			"ImportPath": "launchpad.net/gnuflag",
-			"Comment": "12",
-			"Rev": "roger.peppe@canonical.com-20121003093437-zcyyw0lpvj2nifpk"
 		},
 		{
 			"ImportPath": "github.com/diego-araujo/go-saml",
 			"Comment": "v0.2",
 			"Rev": "83716ce8996d95d70cc5d496b9bd6dfc4b8b64f9"
->>>>>>> 0cf49f26
 		}
 	]
 }